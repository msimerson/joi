{
    "name": "joi",
    "description": "Object schema validation",
    "version": "17.11.1",
    "repository": "git://github.com/hapijs/joi",
    "main": "lib/index.js",
    "types": "lib/index.d.ts",
    "browser": "dist/joi-browser.min.js",
    "files": [
        "lib/**/*",
        "dist/*"
    ],
    "keywords": [
        "schema",
        "validation"
    ],
    "dependencies": {
<<<<<<< HEAD
        "@hapi/hoek": "^11.0.2",
        "@hapi/tlds": "^1.0.2",
        "@hapi/topo": "^6.0.2",
        "@hapi/address": "^5.1.1",
        "@hapi/pinpoint": "^2.0.1",
        "@hapi/formula": "^3.0.2"
=======
        "@hapi/hoek": "^9.3.0",
        "@hapi/topo": "^5.1.0",
        "@sideway/address": "^4.1.4",
        "@sideway/formula": "^3.0.1",
        "@sideway/pinpoint": "^2.0.0"
>>>>>>> fb5926c3
    },
    "devDependencies": {
        "@hapi/bourne": "^3.0.0",
        "@hapi/code": "^9.0.3",
        "@hapi/joi-legacy-test": "npm:@hapi/joi@15.x.x",
        "@hapi/lab": "^25.1.3",
<<<<<<< HEAD
        "@types/node": "^18.18.3",
        "typescript": "^5.2.2"
=======
        "@types/node": "^14.18.63",
        "typescript": "4.3.x"
>>>>>>> fb5926c3
    },
    "scripts": {
        "prepublishOnly": "cd browser && npm install && npm run build",
        "test": "lab -t 100 -a @hapi/code -L -Y",
        "test-cov-html": "lab -r html -o coverage.html -a @hapi/code"
    },
    "license": "BSD-3-Clause"
}<|MERGE_RESOLUTION|>--- conflicted
+++ resolved
@@ -15,33 +15,20 @@
         "validation"
     ],
     "dependencies": {
-<<<<<<< HEAD
         "@hapi/hoek": "^11.0.2",
         "@hapi/tlds": "^1.0.2",
         "@hapi/topo": "^6.0.2",
         "@hapi/address": "^5.1.1",
         "@hapi/pinpoint": "^2.0.1",
         "@hapi/formula": "^3.0.2"
-=======
-        "@hapi/hoek": "^9.3.0",
-        "@hapi/topo": "^5.1.0",
-        "@sideway/address": "^4.1.4",
-        "@sideway/formula": "^3.0.1",
-        "@sideway/pinpoint": "^2.0.0"
->>>>>>> fb5926c3
     },
     "devDependencies": {
         "@hapi/bourne": "^3.0.0",
         "@hapi/code": "^9.0.3",
         "@hapi/joi-legacy-test": "npm:@hapi/joi@15.x.x",
         "@hapi/lab": "^25.1.3",
-<<<<<<< HEAD
         "@types/node": "^18.18.3",
         "typescript": "^5.2.2"
-=======
-        "@types/node": "^14.18.63",
-        "typescript": "4.3.x"
->>>>>>> fb5926c3
     },
     "scripts": {
         "prepublishOnly": "cd browser && npm install && npm run build",
