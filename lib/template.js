--- conflicted
+++ resolved
@@ -35,13 +35,10 @@
         this.rendered = source;
 
         this._template = null;
-<<<<<<< HEAD
-        this._settings = clone(options);
-=======
 
         if (options) {
             const { functions, ...opts } = options;
-            this._settings = Object.keys(opts).length ? Clone(opts) : undefined;
+            this._settings = Object.keys(opts).length ? clone(opts) : undefined;
             this._functions = functions;
             if (this._functions) {
                 Assert(Object.keys(this._functions).every((key) => typeof key === 'string'), 'Functions keys must be strings');
@@ -52,7 +49,6 @@
             this._settings = undefined;
             this._functions = undefined;
         }
->>>>>>> aed09200
 
         this._parse();
     }
