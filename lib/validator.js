--- conflicted
+++ resolved
@@ -73,13 +73,10 @@
             let parent;
 
             const ancestors = path.length ? [root] : [];
-            const original = path.length ? Reach(value, path) : value;
+            const original = path.length ? reach(value, path) : value;
 
             if (path.length) {
                 key = path[path.length - 1];
-<<<<<<< HEAD
-                parent = reach(root, path.slice(0, -1));
-=======
 
                 let current = root;
                 for (const segment of path.slice(0, -1)) {
@@ -88,7 +85,6 @@
                 }
 
                 parent = ancestors[0];
->>>>>>> 0fdab3a7
                 node = parent[key];
             }
 
