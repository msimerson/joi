--- conflicted
+++ resolved
@@ -173,7 +173,11 @@
         }
     };
 
-<<<<<<< HEAD
+    root.lazy = function (fn) {
+
+        return Lazy.set(fn);
+    };
+
     root.extend = function () {
 
         const extensions = Hoek.flatten(Array.prototype.slice.call(arguments));
@@ -298,11 +302,6 @@
         }
 
         return joi;
-=======
-    root.lazy = function (fn) {
-
-        return Lazy.set(fn);
->>>>>>> a3e1cf5f
     };
 
     return root;
