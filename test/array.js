'use strict';

// Load modules

const Lab = require('lab');
const Code = require('code');
const Joi = require('../lib');
const Helper = require('./helper');


// Declare internals

const internals = {};


// Test shortcuts

const lab = exports.lab = Lab.script();
const describe = lab.describe;
const it = lab.it;
const expect = Code.expect;


describe('array', () => {

    it('converts a string to an array', (done) => {

        Joi.array().validate('[1,2,3]', (err, value) => {

            expect(err).to.not.exist();
            expect(value.length).to.equal(3);
            done();
        });
    });

    it('errors on non-array string', (done) => {

        Joi.array().validate('{ "something": false }', (err, value) => {

            expect(err).to.exist();
            expect(err.message).to.equal('"value" must be an array');
            done();
        });
    });

    it('errors on number', (done) => {

        Joi.array().validate(3, (err, value) => {

            expect(err).to.exist();
            expect(value).to.equal(3);
            done();
        });
    });

    it('converts a non-array string with number type', (done) => {

        Joi.array().validate('3', (err, value) => {

            expect(err).to.exist();
            expect(value).to.equal('3');
            done();
        });
    });

    it('errors on a non-array string', (done) => {

        Joi.array().validate('asdf', (err, value) => {

            expect(err).to.exist();
            expect(value).to.equal('asdf');
            done();
        });
    });

    describe('items()', () => {

        it('converts members', (done) => {

            const schema = Joi.array().items(Joi.number());
            const input = ['1', '2', '3'];
            schema.validate(input, (err, value) => {

                expect(err).to.not.exist();
                expect(value).to.equal([1, 2, 3]);
                done();
            });
        });

        it('shows path to errors in array items', (done) => {

            expect(() => {

                Joi.array().items({
                    a: {
                        b: {
                            c: {
                                d: undefined
                            }
                        }
                    }
                });
            }).to.throw(Error, 'Invalid schema content: (0.a.b.c.d)');

            expect(() => {

                Joi.array().items({ foo: 'bar' }, undefined);
            }).to.throw(Error, 'Invalid schema content: (1)');

            done();
        });

        it('allows zero size', (done) => {

            const schema = Joi.object({
                test: Joi.array().items(Joi.object({
                    foo: Joi.string().required()
                }))
            });
            const input = { test: [] };

            schema.validate(input, (err, value) => {

                expect(err).to.not.exist();
                done();
            });
        });

        it('returns the first error when only one inclusion', (done) => {

            const schema = Joi.object({
                test: Joi.array().items(Joi.object({
                    foo: Joi.string().required()
                }))
            });
            const input = { test: [{ foo: 'a' }, { bar: 2 }] };

            schema.validate(input, (err, value) => {

                expect(err.message).to.equal('child "test" fails because ["test" at position 1 fails because [child "foo" fails because ["foo" is required]]]');
                done();
            });
        });

        it('validates multiple types added in two calls', (done) => {

            const schema = Joi.array()
                .items(Joi.number())
                .items(Joi.string());

            Helper.validate(schema, [
                [[1, 2, 3], true],
                [[50, 100, 1000], true],
                [[1, 'a', 5, 10], true],
                [['joi', 'everydaylowprices', 5000], true]
            ], done);
        });

        it('validates multiple types with stripUnknown', (done) => {

            const schema = Joi.array().items(Joi.number(), Joi.string()).options({ stripUnknown: true });

            Helper.validate(schema, [
                [[1, 2, 'a'], true, null, [1, 2, 'a']],
                [[1, { foo: 'bar' }, 'a', 2], true, null, [1, 'a', 2]]
            ], done);
        });

        it('validates multiple types with stripUnknown (as an object)', (done) => {

            const schema = Joi.array().items(Joi.number(), Joi.string()).options({ stripUnknown: { arrays: true, objects: false } });

            Helper.validate(schema, [
                [[1, 2, 'a'], true, null, [1, 2, 'a']],
                [[1, { foo: 'bar' }, 'a', 2], true, null, [1, 'a', 2]]
            ], done);
        });

        it('allows forbidden to restrict values', (done) => {

            const schema = Joi.array().items(Joi.string().valid('four').forbidden(), Joi.string());
            const input = ['one', 'two', 'three', 'four'];

            schema.validate(input, (err, value) => {

                expect(err).to.exist();
                expect(err.message).to.equal('"value" at position 3 contains an excluded value');
                done();
            });
        });

        it('allows forbidden to restrict values (ref)', (done) => {

            const schema = Joi.object({
                array: Joi.array().items(Joi.valid(Joi.ref('value')).forbidden(), Joi.string()),
                value: Joi.string().required()
            });

            const input = {
                array: ['one', 'two', 'three', 'four'],
                value: 'four'
            };

            schema.validate(input, (err, value) => {

                expect(err).to.be.an.error('child "array" fails because ["array" at position 3 contains an excluded value]');
                done();
            });
        });

        it('validates that a required value exists', (done) => {

            const schema = Joi.array().items(Joi.string().valid('four').required(), Joi.string());
            const input = ['one', 'two', 'three'];

            schema.validate(input, (err, value) => {

                expect(err).to.exist();
                expect(err.message).to.equal('"value" does not contain 1 required value(s)');
                done();
            });
        });

        it('validates that a required value exists with abortEarly = false', (done) => {

            const schema = Joi.array().items(Joi.string().valid('four').required(), Joi.string()).options({ abortEarly: false });
            const input = ['one', 'two', 'three'];

            schema.validate(input, (err, value) => {

                expect(err).to.exist();
                expect(err.message).to.equal('"value" does not contain 1 required value(s)');
                done();
            });
        });

        it('does not re-run required tests that have already been matched', (done) => {

            const schema = Joi.array().items(Joi.string().valid('four').required(), Joi.string());
            const input = ['one', 'two', 'three', 'four', 'four', 'four'];

            schema.validate(input, (err, value) => {

                expect(err).to.not.exist();
                expect(value).to.equal(input);
                done();
            });
        });

        it('does not re-run required tests that have already failed', (done) => {

            const schema = Joi.array().items(Joi.string().valid('four').required(), Joi.boolean().required(), Joi.number());
            const input = ['one', 'two', 'three', 'four', 'four', 'four'];

            schema.validate(input, (err, value) => {

                expect(err).to.exist();
                expect(err.message).to.equal('"value" at position 0 does not match any of the allowed types');
                done();
            });
        });

        it('can require duplicates of the same schema and fail', (done) => {

            const schema = Joi.array().items(Joi.string().valid('four').required(), Joi.string().valid('four').required(), Joi.string());
            const input = ['one', 'two', 'three', 'four'];

            schema.validate(input, (err, value) => {

                expect(err).to.exist();
                expect(err.message).to.equal('"value" does not contain 1 required value(s)');
                done();
            });
        });

        it('can require duplicates of the same schema and pass', (done) => {

            const schema = Joi.array().items(Joi.string().valid('four').required(), Joi.string().valid('four').required(), Joi.string());
            const input = ['one', 'two', 'three', 'four', 'four'];

            schema.validate(input, (err, value) => {

                expect(err).to.not.exist();
                expect(value).to.equal(input);
                done();
            });
        });

        it('continues to validate after a required match', (done) => {

            const schema = Joi.array().items(Joi.string().required(), Joi.boolean());
            const input = [true, 'one', false, 'two'];

            schema.validate(input, (err, value) => {

                expect(err).to.not.exist();
                expect(value).to.equal(input);
                done();
            });
        });

        it('can use a label on a required parameter', (done) => {

            const schema = Joi.array().items(Joi.string().required().label('required string'), Joi.boolean());
            const input = [true, false];

            schema.validate(input, (err, value) => {

                expect(err).to.exist();
                expect(err.message).to.equal('"value" does not contain [required string]');
                done();
            });
        });

        it('can use a label on one required parameter, and no label on another', (done) => {

            const schema = Joi.array().items(Joi.string().required().label('required string'), Joi.string().required(), Joi.boolean());
            const input = [true, false];

            schema.validate(input, (err, value) => {

                expect(err).to.exist();
                expect(err.message).to.equal('"value" does not contain [required string] and 1 other required value(s)');
                done();
            });
        });

        it('can strip matching items', (done) => {

            const schema = Joi.array().items(Joi.string(), Joi.any().strip());
            schema.validate(['one', 'two', 3, 4], (err, value) => {

                expect(err).to.not.exist();
                expect(value).to.equal(['one', 'two']);
                done();
            });
        });
    });

    describe('min()', () => {

        it('validates array size', (done) => {

            const schema = Joi.array().min(2);
            Helper.validate(schema, [
                [[1, 2], true],
                [[1], false]
            ], done);
        });

        it('throws when limit is not a number', (done) => {

            expect(() => {

                Joi.array().min('a');
            }).to.throw('limit must be a positive integer');
            done();
        });

        it('throws when limit is not an integer', (done) => {

            expect(() => {

                Joi.array().min(1.2);
            }).to.throw('limit must be a positive integer');
            done();
        });
    });

    describe('max()', () => {

        it('validates array size', (done) => {

            const schema = Joi.array().max(1);
            Helper.validate(schema, [
                [[1, 2], false],
                [[1], true]
            ], done);
        });

        it('throws when limit is not a number', (done) => {

            expect(() => {

                Joi.array().max('a');
            }).to.throw('limit must be a positive integer');
            done();
        });

        it('throws when limit is not an integer', (done) => {

            expect(() => {

                Joi.array().max(1.2);
            }).to.throw('limit must be a positive integer');
            done();
        });
    });

    describe('length()', () => {

        it('validates array size', (done) => {

            const schema = Joi.array().length(2);
            Helper.validate(schema, [
                [[1, 2], true],
                [[1], false]
            ], done);
        });

        it('throws when limit is not a number', (done) => {

            expect(() => {

                Joi.array().length('a');
            }).to.throw('limit must be a positive integer');
            done();
        });

        it('throws when limit is not an integer', (done) => {

            expect(() => {

                Joi.array().length(1.2);
            }).to.throw('limit must be a positive integer');
            done();
        });
    });

    describe('validate()', () => {

        it('should, by default, allow undefined, allow empty array', (done) => {

            Helper.validate(Joi.array(), [
                [undefined, true],
                [[], true]
            ], done);
        });

        it('should, when .required(), deny undefined', (done) => {

            Helper.validate(Joi.array().required(), [
                [undefined, false]
            ], done);
        });

        it('allows empty arrays', (done) => {

            Helper.validate(Joi.array(), [
                [undefined, true],
                [[], true]
            ], done);
        });

        it('excludes values when items are forbidden', (done) => {

            Helper.validate(Joi.array().items(Joi.string().forbidden()), [
                [['2', '1'], false],
                [['1'], false],
                [[2], true]
            ], done);
        });

        it('allows types to be forbidden', (done) => {

            const schema = Joi.array().items(Joi.number().forbidden());

            const n = [1, 2, 'hippo'];
            schema.validate(n, (err, value) => {

                expect(err).to.exist();

                const m = ['x', 'y', 'z'];
                schema.validate(m, (err2, value2) => {

                    expect(err2).to.not.exist();
                    done();
                });
            });
        });

        it('validates array of Numbers', (done) => {

            Helper.validate(Joi.array().items(Joi.number()), [
                [[1, 2, 3], true],
                [[50, 100, 1000], true],
                [['a', 1, 2], false],
                [['1', '2', 4], true]
            ], done);
        });

        it('validates array of mixed Numbers & Strings', (done) => {

            Helper.validate(Joi.array().items(Joi.number(), Joi.string()), [
                [[1, 2, 3], true],
                [[50, 100, 1000], true],
                [[1, 'a', 5, 10], true],
                [['joi', 'everydaylowprices', 5000], true]
            ], done);
        });

        it('validates array of objects with schema', (done) => {

            Helper.validate(Joi.array().items(Joi.object({ h1: Joi.number().required() })), [
                [[{ h1: 1 }, { h1: 2 }, { h1: 3 }], true],
                [[{ h2: 1, h3: 'somestring' }, { h1: 2 }, { h1: 3 }], false],
                [[1, 2, [1]], false]
            ], done);
        });

        it('errors on array of unallowed mixed types (Array)', (done) => {

            Helper.validate(Joi.array().items(Joi.number()), [
                [[1, 2, 3], true],
                [[1, 2, [1]], false]
            ], done);
        });

        it('errors on invalid number rule using includes', (done) => {

            const schema = Joi.object({
                arr: Joi.array().items(Joi.number().integer())
            });

            const input = { arr: [1, 2, 2.1] };
            schema.validate(input, (err, value) => {

                expect(err).to.exist();
                expect(err.message).to.equal('child "arr" fails because ["arr" at position 2 fails because ["2" must be an integer]]');
                done();
            });
        });

        it('validates an array within an object', (done) => {

            const schema = Joi.object({
                array: Joi.array().items(Joi.string().min(5), Joi.number().min(3))
            }).options({ convert: false });

            Helper.validate(schema, [
                [{ array: ['12345'] }, true],
                [{ array: ['1'] }, false],
                [{ array: [3] }, true],
                [{ array: ['12345', 3] }, true]
            ], done);
        });

        it('should not change original value', (done) => {

            const schema = Joi.array().items(Joi.number()).unique();
            const input = ['1', '2'];

            schema.validate(input, (err, value) => {

                expect(err).to.not.exist();
                expect(value).to.equal([1, 2]);
                expect(input).to.equal(['1', '2']);
                done();
            });
        });

        it('should have multiple errors if abort early is false', (done) => {

            const schema = Joi.array().items(Joi.number(), Joi.object()).items(Joi.boolean().forbidden());
            const input = [1, undefined, true, 'a'];

            Joi.validate(input, schema, { abortEarly: false }, (err, value) => {

                expect(err).to.exist();
                expect(err.details).to.equal([{
                    message: '"value" must not be a sparse array',
                    path: '1',
                    type: 'array.sparse',
                    context: {
                        key: 'value'
                    }
                }, {
                    message: '"value" at position 2 contains an excluded value',
                    path: '2',
                    type: 'array.excludes',
                    context: {
                        pos: 2,
                        key: 'value',
                        value: true
                    }
                }, {
                    message: '"value" at position 3 does not match any of the allowed types',
                    path: '3',
                    type: 'array.includes',
                    context: {
                        pos: 3,
                        key: 'value',
                        value: 'a'
                    }
                }]);
                done();
            });
        });
    });

    describe('describe()', () => {

        it('returns an empty description when no rules are applied', (done) => {

            const schema = Joi.array();
            const desc = schema.describe();
            expect(desc).to.equal({
                type: 'array',
                flags: { sparse: false }
            });
            done();
        });

        it('returns an updated description when sparse rule is applied', (done) => {

            const schema = Joi.array().sparse();
            const desc = schema.describe();
            expect(desc).to.equal({
                type: 'array',
                flags: { sparse: true }
            });
            done();
        });

        it('returns an items array only if items are specified', (done) => {

            const schema = Joi.array().items().max(5);
            const desc = schema.describe();
            expect(desc.items).to.not.exist();
            done();
        });

        it('returns a recursively defined array of items when specified', (done) => {

            const schema = Joi.array()
                .items(Joi.number(), Joi.string())
                .items(Joi.boolean().forbidden())
                .ordered(Joi.number(), Joi.string())
                .ordered(Joi.string().required());
            const desc = schema.describe();
            expect(desc.items).to.have.length(3);
            expect(desc).to.equal({
                type: 'array',
                flags: { sparse: false },
                orderedItems: [{ type: 'number', invalids: [Infinity, -Infinity] }, { type: 'string', invalids: [''] }, { type: 'string', invalids: [''], flags: { presence: 'required' } }],
                items: [{ type: 'number', invalids: [Infinity, -Infinity] }, { type: 'string', invalids: [''] }, { type: 'boolean', flags: { presence: 'forbidden' } }]
            });

            done();
        });
    });

    describe('unique()', () => {

        it('errors if duplicate numbers, strings, objects, binaries, functions, dates and booleans', (done) => {

            const buffer = new Buffer('hello world');
            const func = function () {};
            const now = new Date();
            const schema = Joi.array().sparse().unique();

            Helper.validate(schema, [
                [[2, 2], false],
                [[0x2, 2], false],
                [['duplicate', 'duplicate'], false],
                [[{ a: 'b' }, { a: 'b' }], false],
                [[buffer, buffer], false],
                [[func, func], false],
                [[now, now], false],
                [[true, true], false],
                [[undefined, undefined], false]
            ], done);
        });

        it('ignores duplicates if they are of different types', (done) => {

            const schema = Joi.array().unique();

            Helper.validate(schema, [
                [[2, '2'], true]
            ], done);
        });

        it('validates without duplicates', (done) => {

            const buffer = new Buffer('hello world');
            const buffer2 = new Buffer('Hello world');
            const func = function () {};
            const func2 = function () {};
            const now = new Date();
            const now2 = new Date(+now + 100);
            const schema = Joi.array().unique();

            Helper.validate(schema, [
                [[1, 2], true],
                [['s1', 's2'], true],
                [[{ a: 'b' }, { a: 'c' }], true],
                [[buffer, buffer2], true],
                [[func, func2], true],
                [[now, now2], true],
                [[true, false], true]
            ], done);
        });
    });

    describe('sparse()', () => {

        it('errors on undefined value', (done) => {

            const schema = Joi.array().items(Joi.number());

            Helper.validate(schema, [
                [[undefined], false],
                [[2, undefined], false]
            ], done);
        });

        it('errors on undefined value after validation', (done) => {

            const schema = Joi.array().items(Joi.object().empty({}));

            Helper.validate(schema, [
                [[{ a: 1 }, {}, { c: 3 }], false, null, '"value" must not be a sparse array']
            ], done);
        });

        it('errors on undefined value after validation with abortEarly false', (done) => {

            const schema = Joi.array().items(Joi.object().empty({})).options({ abortEarly: false });

            Helper.validate(schema, [
                [[{ a: 1 }, {}, 3], false, null, '"value" must not be a sparse array. "value" at position 2 fails because ["2" must be an object]']
            ], done);
        });

        it('errors on undefined value after validation with required', (done) => {

            const schema = Joi.array().items(Joi.object().empty({}).required());

            Helper.validate(schema, [
                [[{}, { c: 3 }], false, null, '"value" must not be a sparse array']
            ], done);
        });

        it('errors on undefined value after validation with required and abortEarly false', (done) => {

            const schema = Joi.array().items(Joi.object().empty({}).required()).options({ abortEarly: false });

            Helper.validate(schema, [
                [[{}, 3], false, null, '"value" must not be a sparse array. "value" at position 1 fails because ["1" must be an object]']
            ], done);
        });

        it('errors on undefined value after validation with ordered', (done) => {

            const schema = Joi.array().ordered(Joi.object().empty({}));

            Helper.validate(schema, [
                [[{}], false, null, '"value" must not be a sparse array']
            ], done);
        });

        it('errors on undefined value after validation with ordered and abortEarly false', (done) => {

            const schema = Joi.array().ordered(Joi.object().empty({}).required()).options({ abortEarly: false });

            Helper.validate(schema, [
                [[{}, 3], false, null, '"value" must not be a sparse array. "value" at position 1 fails because array must contain at most 1 items']
            ], done);
        });

        it('validates on undefined value with sparse', (done) => {

            const schema = Joi.array().items(Joi.number()).sparse();

            Helper.validate(schema, [
                [[undefined], true],
                [[2, undefined], true]
            ], done);
        });

        it('validates on undefined value after validation', (done) => {

            const schema = Joi.array().items(Joi.object().empty({})).sparse();

            Helper.validate(schema, [
                [[{ a: 1 }, {}, { c: 3 }], true, null, [{ a: 1 }, undefined, { c: 3 }]]
            ], done);
        });

        it('validates on undefined value after validation with required', (done) => {

            const schema = Joi.array().items(Joi.object().empty({}).required()).sparse();

            Helper.validate(schema, [
                [[{ a: 1 }, {}, { c: 3 }], true, null, [{ a: 1 }, undefined, { c: 3 }]]
            ], done);
        });

        it('validates on undefined value after validation with ordered', (done) => {

            const schema = Joi.array().ordered(Joi.object().empty({})).sparse();

            Helper.validate(schema, [
                [[{}], true, null, [undefined]]
            ], done);
        });

        it('switches the sparse flag', (done) => {

            const schema = Joi.array().sparse();
            const desc = schema.describe();
            expect(desc).to.equal({
                type: 'array',
                flags: { sparse: true }
            });
            done();
        });

        it('switches the sparse flag with explicit value', (done) => {

            const schema = Joi.array().sparse(true);
            const desc = schema.describe();
            expect(desc).to.equal({
                type: 'array',
                flags: { sparse: true }
            });
            done();
        });

        it('switches the sparse flag back', (done) => {

            const schema = Joi.array().sparse().sparse(false);
            const desc = schema.describe();
            expect(desc).to.equal({
                type: 'array',
                flags: { sparse: false }
            });
            done();
        });
    });

    describe('single()', () => {

        it('should allow a single element', (done) => {

            const schema = Joi.array().items(Joi.number()).items(Joi.boolean().forbidden()).single();

            Helper.validate(schema, [
                [[1, 2, 3], true],
                [1, true],
                [['a'], false, null, '"value" at position 0 fails because ["0" must be a number]'],
                ['a', false, null, 'single value of "value" fails because ["value" must be a number]'],
                [true, false, null, 'single value of "value" contains an excluded value']
            ], done);
        });

        it('should allow a single element with multiple types', (done) => {

            const schema = Joi.array().items(Joi.number(), Joi.string()).single();

            Helper.validate(schema, [
                [[1, 2, 3], true],
                [1, true],
                [[1, 'a'], true],
                ['a', true],
                [true, false, null, 'single value of "value" does not match any of the allowed types']
            ], done);
        });

        it('should allow nested arrays', (done) => {

            const schema = Joi.array().items(Joi.array().items(Joi.number())).single();

            Helper.validate(schema, [
                [[[1], [2], [3]], true],
                [[1, 2, 3], true],
                [[['a']], false, null, '"value" at position 0 fails because ["0" at position 0 fails because ["0" must be a number]]'],
                [['a'], false, null, '"value" at position 0 fails because ["0" must be an array]'],
                ['a', false, null, 'single value of "value" fails because ["value" must be an array]'],
                [1, false, null, 'single value of "value" fails because ["value" must be an array]'],
                [true, false, null, 'single value of "value" fails because ["value" must be an array]']
            ], done);
        });

        it('should allow nested arrays with multiple types', (done) => {

            const schema = Joi.array().items(Joi.array().items(Joi.number(), Joi.boolean())).single();

            Helper.validate(schema, [
                [[[1, true]], true],
                [[1, true], true],
                [[[1, 'a']], false, null, '"value" at position 0 fails because ["0" at position 1 does not match any of the allowed types]'],
                [[1, 'a'], false, null, '"value" at position 0 fails because ["0" must be an array]']
            ], done);
        });

        it('switches the single flag with explicit value', (done) => {

            const schema = Joi.array().single(true);
            const desc = schema.describe();
            expect(desc).to.equal({
                type: 'array',
                flags: { sparse: false, single: true }
            });
            done();
        });

        it('switches the single flag back', (done) => {

            const schema = Joi.array().single().single(false);
            const desc = schema.describe();
            expect(desc).to.equal({
                type: 'array',
                flags: { sparse: false, single: false }
            });
            done();
        });
    });

    describe('options()', () => {

        it('respects stripUnknown', (done) => {

            const schema = Joi.array().items(Joi.string()).options({ stripUnknown: true });
            schema.validate(['one', 'two', 3, 4, true, false], (err, value) => {

                expect(err).to.not.exist();
                expect(value).to.equal(['one', 'two']);
<<<<<<< HEAD
=======
                done();
            });
        });

        it('respects stripUnknown (as an object)', (done) => {

            const schema = Joi.array().items(Joi.string()).options({ stripUnknown: { arrays: true, objects: false } });
            schema.validate(['one', 'two', 3, 4, true, false], (err, value) => {

                expect(err).to.not.exist();
                expect(value).to.equal(['one', 'two']);
>>>>>>> a3e1cf5f
                done();
            });
        });
    });

    describe('ordered()', () => {

        it('shows path to errors in array ordered items', (done) => {

            expect(() => {

                Joi.array().ordered({
                    a: {
                        b: {
                            c: {
                                d: undefined
                            }
                        }
                    }
                });
            }).to.throw(Error, 'Invalid schema content: (0.a.b.c.d)');

            expect(() => {

                Joi.array().ordered({ foo: 'bar' }, undefined);
            }).to.throw(Error, 'Invalid schema content: (1)');

            done();
        });

        it('validates input against items in order', (done) => {

            const schema = Joi.array().ordered([Joi.string().required(), Joi.number().required()]);
            const input = ['s1', 2];
            schema.validate(input, (err, value) => {

                expect(err).to.not.exist();
                expect(value).to.equal(['s1', 2]);
                done();
            });
        });

        it('validates input with optional item', (done) => {

            const schema = Joi.array().ordered([Joi.string().required(), Joi.number().required(), Joi.number()]);
            const input = ['s1', 2, 3];

            schema.validate(input, (err, value) => {

                expect(err).to.not.exist();
                expect(value).to.equal(['s1', 2, 3]);
                done();
            });
        });

        it('validates input without optional item', (done) => {

            const schema = Joi.array().ordered([Joi.string().required(), Joi.number().required(), Joi.number()]);
            const input = ['s1', 2];

            schema.validate(input, (err, value) => {

                expect(err).to.not.exist();
                expect(value).to.equal(['s1', 2]);
                done();
            });
        });

        it('validates input without optional item', (done) => {

            const schema = Joi.array().ordered([Joi.string().required(), Joi.number().required(), Joi.number()]).sparse(true);
            const input = ['s1', 2, undefined];

            schema.validate(input, (err, value) => {

                expect(err).to.not.exist();
                expect(value).to.equal(['s1', 2, undefined]);
                done();
            });
        });

        it('validates input without optional item in a sparse array', (done) => {

            const schema = Joi.array().ordered([Joi.string().required(), Joi.number(), Joi.number().required()]).sparse(true);
            const input = ['s1', undefined, 3];

            schema.validate(input, (err, value) => {

                expect(err).to.not.exist();
                expect(value).to.equal(['s1', undefined, 3]);
                done();
            });
        });

        it('validates when input matches ordered items and matches regular items', (done) => {

            const schema = Joi.array().ordered([Joi.string().required(), Joi.number().required()]).items(Joi.number());
            const input = ['s1', 2, 3, 4, 5];
            schema.validate(input, (err, value) => {

                expect(err).to.not.exist();
                expect(value).to.equal(['s1', 2, 3, 4, 5]);
                done();
            });
        });

        it('errors when input does not match ordered items', (done) => {

            const schema = Joi.array().ordered([Joi.number().required(), Joi.string().required()]);
            const input = ['s1', 2];
            schema.validate(input, (err, value) => {

                expect(err).to.exist();
                expect(err.message).to.equal('"value" at position 0 fails because ["0" must be a number]');
                done();
            });
        });

        it('errors when input has more items than ordered items', (done) => {

            const schema = Joi.array().ordered([Joi.number().required(), Joi.string().required()]);
            const input = [1, 's2', 3];
            schema.validate(input, (err, value) => {

                expect(err).to.exist();
                expect(err.message).to.equal('"value" at position 2 fails because array must contain at most 2 items');
                done();
            });
        });

        it('errors when input has more items than ordered items with abortEarly = false', (done) => {

            const schema = Joi.array().ordered([Joi.string(), Joi.number()]).options({ abortEarly: false });
            const input = [1, 2, 3, 4, 5];
            schema.validate(input, (err, value) => {

                expect(err).to.exist();
                expect(err.message).to.equal('"value" at position 0 fails because ["0" must be a string]. "value" at position 2 fails because array must contain at most 2 items. "value" at position 3 fails because array must contain at most 2 items. "value" at position 4 fails because array must contain at most 2 items');
                expect(err.details).to.have.length(4);
                done();
            });
        });

        it('errors when input has less items than ordered items', (done) => {

            const schema = Joi.array().ordered([Joi.number().required(), Joi.string().required()]);
            const input = [1];
            schema.validate(input, (err, value) => {

                expect(err).to.exist();
                expect(err.message).to.equal('"value" does not contain 1 required value(s)');
                done();
            });
        });

        it('errors when input matches ordered items but not matches regular items', (done) => {

            const schema = Joi.array().ordered([Joi.string().required(), Joi.number().required()]).items(Joi.number()).options({ abortEarly: false });
            const input = ['s1', 2, 3, 4, 's5'];
            schema.validate(input, (err, value) => {

                expect(err).to.exist();
                expect(err.message).to.equal('"value" at position 4 fails because ["4" must be a number]');
                done();
            });
        });

        it('errors when input does not match ordered items but matches regular items', (done) => {

            const schema = Joi.array().ordered([Joi.string(), Joi.number()]).items(Joi.number()).options({ abortEarly: false });
            const input = [1, 2, 3, 4, 5];
            schema.validate(input, (err, value) => {

                expect(err).to.exist();
                expect(err.message).to.equal('"value" at position 0 fails because ["0" must be a string]');
                done();
            });
        });

        it('errors when input does not match ordered items not matches regular items', (done) => {

            const schema = Joi.array().ordered([Joi.string(), Joi.number()]).items(Joi.string()).options({ abortEarly: false });
            const input = [1, 2, 3, 4, 5];
            schema.validate(input, (err, value) => {

                expect(err).to.exist();
                expect(err.message).to.equal('"value" at position 0 fails because ["0" must be a string]. "value" at position 2 fails because ["2" must be a string]. "value" at position 3 fails because ["3" must be a string]. "value" at position 4 fails because ["4" must be a string]');
                expect(err.details).to.have.length(4);
                done();
            });
        });

        it('errors but continues when abortEarly is set to false', (done) => {

            const schema = Joi.array().ordered([Joi.number().required(), Joi.string().required()]).options({ abortEarly: false });
            const input = ['s1', 2];
            schema.validate(input, (err, value) => {

                expect(err).to.exist();
                expect(err.message).to.equal('"value" at position 0 fails because ["0" must be a number]. "value" at position 1 fails because ["1" must be a string]');
                expect(err.details).to.have.length(2);
                done();
            });
        });

        it('strips item', (done) => {

            const schema = Joi.array().ordered([Joi.string().required(), Joi.number().strip(), Joi.number().required()]);
            const input = ['s1', 2, 3];
            schema.validate(input, (err, value) => {

                expect(err).to.not.exist();
                expect(value).to.equal(['s1', 3]);
                done();
            });
        });

        it('strips multiple items', (done) => {

            const schema = Joi.array().ordered([Joi.string().strip(), Joi.number(), Joi.number().strip()]);
            const input = ['s1', 2, 3];
            schema.validate(input, (err, value) => {

                expect(err).to.not.exist();
                expect(value).to.equal([2]);
                done();
            });
        });
    });
});<|MERGE_RESOLUTION|>--- conflicted
+++ resolved
@@ -927,8 +927,6 @@
 
                 expect(err).to.not.exist();
                 expect(value).to.equal(['one', 'two']);
-<<<<<<< HEAD
-=======
                 done();
             });
         });
@@ -940,7 +938,6 @@
 
                 expect(err).to.not.exist();
                 expect(value).to.equal(['one', 'two']);
->>>>>>> a3e1cf5f
                 done();
             });
         });
