'use strict';

const Code = require('@hapi/code');
const Joi = require('..');
const Lab = require('@hapi/lab');

const Helper = require('./helper');


const internals = {};


const { describe, it } = exports.lab = Lab.script();
const { expect } = Code;


describe('errors', () => {

    it('has an isJoi property', () => {

        const err = Joi.valid('foo').validate('bar').error;
        expect(err).to.be.an.error();
        expect(err.isJoi).to.be.true();
        expect(Joi.isError(err)).to.be.true();
    });


    it('has no stack by default', () => {

        const err = Joi.valid('foo').validate('bar').error;
        expect(err).to.be.an.error();
        expect(err.isJoi).to.be.true();
        expect(err.stack).to.not.contain('\n');
    });

    it('has a stack when enabled', () => {

        const err = Joi.valid('foo').validate('bar', { errors: { stack: true } }).error;
        expect(err).to.be.an.error();
        expect(err.isJoi).to.be.true();
<<<<<<< HEAD
        expect(err.stack).to.contain('at exports.process');
=======
        expect(err.stack).to.contain('    at ');
        expect(err.stack).to.contain('exports.process');
>>>>>>> 9f60493b
    });

    it('supports custom errors when validating types', () => {

        const schema = Joi.object({
            email: Joi.string().email(),
            date: Joi.date(),
            alphanum: Joi.string().alphanum(),
            min: Joi.string().min(3),
            max: Joi.string().max(3),
            required: Joi.string().required(),
            xor: Joi.string(),
            renamed: Joi.string().valid('456'),
            notEmpty: Joi.string().required()
        })
            .rename('renamed', 'required')
            .without('required', 'xor')
            .without('xor', 'required');

        const value = {
            email: 'invalid-email',
            date: 'invalid-date',
            alphanum: '\b\n\f\r\t',
            min: 'ab',
            max: 'abcd',
            required: 'hello',
            xor: '123',
            renamed: '456',
            notEmpty: ''
        };

        const messages = {
            'string.empty': '{#label} 3',
            'date.base': '{#label} 18',
            'string.base': '{#label} 13',
            'string.min': '{#label} 14',
            'string.max': '{#label} 15',
            'string.alphanum': '{#label} 16',
            'string.email': '{#label} 19',
            'object.without': '{#label} 7',
            'object.rename.override': '{#label} 11'
        };

        const error = schema.validate(value, { abortEarly: false, messages }).error;

        value.required = value.renamed;
        delete value.renamed;

        expect(error).to.be.an.error('"value" 11. "email" 19. "date" 18. "alphanum" 16. "min" 14. "max" 15. "notEmpty" 3. "value" 7');
        expect(error.name).to.equal('ValidationError');
        expect(error.details).to.equal([
            {
                message: '"value" 11',
                path: [],
                type: 'object.rename.override',
                context: { from: 'renamed', to: 'required', label: 'value', pattern: false, value }
            },
            {
                message: '"email" 19',
                path: ['email'],
                type: 'string.email',
                context: { value: 'invalid-email', invalids: ['invalid-email'], label: 'email', key: 'email' }
            },
            {
                message: '"date" 18',
                path: ['date'],
                type: 'date.base',
                context: { label: 'date', key: 'date', value: 'invalid-date' }
            },
            {
                message: '"alphanum" 16',
                path: ['alphanum'],
                type: 'string.alphanum',
                context: { value: '\b\n\f\r\t', label: 'alphanum', key: 'alphanum' }
            },
            {
                message: '"min" 14',
                path: ['min'],
                type: 'string.min',
                context: {
                    limit: 3,
                    value: 'ab',
                    encoding: undefined,
                    label: 'min',
                    key: 'min'
                }
            },
            {
                message: '"max" 15',
                path: ['max'],
                type: 'string.max',
                context: {
                    limit: 3,
                    value: 'abcd',
                    encoding: undefined,
                    label: 'max',
                    key: 'max'
                }
            },
            {
                message: '"notEmpty" 3',
                path: ['notEmpty'],
                type: 'string.empty',
                context: { value: '', label: 'notEmpty', key: 'notEmpty' }
            },
            {
                message: '"value" 7',
                path: [],
                type: 'object.without',
                context: {
                    main: 'required',
                    mainWithLabel: 'required',
                    peer: 'xor',
                    peerWithLabel: 'xor',
                    label: 'value',
                    value
                }
            },
            {
                message: '"value" 7',
                path: [],
                type: 'object.without',
                context: {
                    main: 'xor',
                    mainWithLabel: 'xor',
                    peer: 'required',
                    peerWithLabel: 'required',
                    label: 'value',
                    value
                }
            }
        ]);
    });

    it('supports language preference', () => {

        const schema = Joi.number().min(10);

        const messages = {
            english: {
                root: 'value',
                'number.min': '{#label} too small'
            },
            latin: {
                root: 'valorem',
                'number.min': Joi.x('{@label} angustus', { prefix: { local: '@' } })
            },
            empty: {}
        };

        expect(schema.validate(1, { messages, errors: { language: 'english' } }).error).to.be.an.error('"value" too small');
        expect(schema.validate(1, { messages, errors: { language: 'latin' } }).error).to.be.an.error('"valorem" angustus');
        expect(schema.validate(1, { messages, errors: { language: 'unknown' } }).error).to.be.an.error('"value" must be greater than or equal to 10');
        expect(schema.validate(1, { messages, errors: { language: 'empty' } }).error).to.be.an.error('"value" must be greater than or equal to 10');
    });

    it('supports language preference (fallthrough)', () => {

        const messages = {
            english: {
                root: 'value',
                'number.min': '{#label} too small'
            },
            root: 'valorem',
            'number.min': '{#label} angustus'
        };

        const schema = Joi.number().min(10).prefs({ messages });

        expect(schema.validate(1, { errors: { language: 'english' } }).error).to.be.an.error('"value" too small');
        expect(schema.validate(1, { errors: { language: 'latin' } }).error).to.be.an.error('"valorem" angustus');

        expect(schema.describe().preferences.messages).to.equal(messages);
    });

    it('supports language preference combination', () => {

        const code = {
            english: {
                'number.min': '{#label} too small'
            },
            latin: {
                'number.min': Joi.x('{@label} angustus', { prefix: { local: '@' } })
            },
            empty: {}
        };

        const root = {
            english: {
                root: 'value'
            },
            latin: {
                root: 'valorem'
            }
        };

        const schema = Joi.number().min(10).prefs({ messages: code }).prefs({ messages: root });

        expect(schema.validate(1, { errors: { language: 'english' } }).error).to.be.an.error('"value" too small');
        expect(schema.validate(1, { errors: { language: 'latin' } }).error).to.be.an.error('"valorem" angustus');
        expect(schema.validate(1, { errors: { language: 'unknown' } }).error).to.be.an.error('"value" must be greater than or equal to 10');
        expect(schema.validate(1, { errors: { language: 'empty' } }).error).to.be.an.error('"value" must be greater than or equal to 10');
    });

    it('supports language ref preference', () => {

        const messages = {
            english: {
                'number.min': '{#label} too small'
            },
            latin: {
                'number.min': Joi.x('{@label} angustus', { prefix: { local: '@' } })
            },
            empty: {}
        };

        const schema = Joi.object({
            a: Joi.number().min(10),
            lang: Joi.string().required()
        })
            .prefs({
                messages,
                errors: {
                    language: Joi.ref('/lang'),
                    wrap: {
                        label: false
                    }
                }
            });

        expect(schema.validate({ a: 1, lang: 'english' }).error).to.be.an.error('a too small');
        expect(schema.validate({ a: 1, lang: 'latin' }).error).to.be.an.error('a angustus');
        expect(schema.validate({ a: 1, lang: 'unknown' }).error).to.be.an.error('a must be greater than or equal to 10');
        expect(schema.validate({ a: 1, lang: 'empty' }).error).to.be.an.error('a must be greater than or equal to 10');
    });

    it('supports custom wrap characters', () => {

        const messages = {
            english: {
                'number.min': '{#label} too small'
            },
            latin: {
                'number.min': Joi.x('{@label} angustus', { prefix: { local: '@' } })
            },
            empty: {}
        };

        const schema = Joi.object({
            a: Joi.number().min(10),
            lang: Joi.string().required(),
            select: ['x']
        })
            .prefs({
                messages,
                errors: {
                    language: Joi.ref('/lang'),
                    wrap: {
                        label: '{}',
                        string: '`\''
                    }
                }
            });

        expect(schema.validate({ a: 1, lang: 'english' }).error).to.be.an.error('{a} too small');
        expect(schema.validate({ a: 1, lang: 'latin' }).error).to.be.an.error('{a} angustus');
        expect(schema.validate({ a: 1, lang: 'unknown' }).error).to.be.an.error('{a} must be greater than or equal to 10');
        expect(schema.validate({ a: 1, lang: 'empty' }).error).to.be.an.error('{a} must be greater than or equal to 10');
        expect(schema.validate({ select: 'y', a: 20, lang: 'empty' }).error).to.be.an.error('{select} must be [`x\']');
    });

    it('supports render preference', () => {

        expect(Joi.number().min(10).validate(1, { errors: { render: false } }).error).to.be.an.error('number.min');
    });

    it('does not prefix with key when messages uses context.key', () => {

        const schema = Joi.valid('sad').prefs({ messages: { 'any.only': 'my hero {{#label}} is not {{#valids}}' } });
        const err = schema.validate(5).error;
        expect(err).to.be.an.error('my hero "value" is not [sad]');
        expect(err.details).to.equal([{
            message: 'my hero "value" is not [sad]',
            path: [],
            type: 'any.only',
            context: { value: 5, valids: ['sad'], label: 'value' }
        }]);
    });

    it('escapes unsafe keys', () => {

        const schema = Joi.object({
            'a()': Joi.number()
        });

        const err = schema.validate({ 'a()': 'x' }, { errors: { escapeHtml: true } }).error;
        expect(err).to.be.an.error('"a&#x28;&#x29;" must be a number');
        expect(err.details).to.equal([{
            message: '"a&#x28;&#x29;" must be a number',
            path: ['a()'],
            type: 'number.base',
            context: { label: 'a()', key: 'a()', value: 'x' }
        }]);

        const err2 = schema.validate({ 'b()': 'x' }, { errors: { escapeHtml: true } }).error;
        expect(err2).to.be.an.error('"b&#x28;&#x29;" is not allowed');
        expect(err2.details).to.equal([{
            message: '"b&#x28;&#x29;" is not allowed',
            path: ['b()'],
            type: 'object.unknown',
            context: { child: 'b()', label: 'b()', key: 'b()', value: 'x' }
        }]);
    });

    it('does not escape unsafe keys by default', () => {

        const schema = Joi.object({
            'a()': Joi.number()
        });

        const err = schema.validate({ 'a()': 'x' }).error;
        expect(err).to.be.an.error('"a()" must be a number');
        expect(err.details).to.equal([{
            message: '"a()" must be a number',
            path: ['a()'],
            type: 'number.base',
            context: { label: 'a()', key: 'a()', value: 'x' }
        }]);

        const err2 = schema.validate({ 'b()': 'x' }).error;
        expect(err2).to.be.an.error('"b()" is not allowed');
        expect(err2.details).to.equal([{
            message: '"b()" is not allowed',
            path: ['b()'],
            type: 'object.unknown',
            context: { child: 'b()', label: 'b()', key: 'b()', value: 'x' }
        }]);
    });

    it('returns error type in validation error', () => {

        const input = {
            notNumber: '',
            notString: true,
            notBoolean: 9
        };

        const schema = Joi.object({
            notNumber: Joi.number().required(),
            notString: Joi.string().required(),
            notBoolean: Joi.boolean().required()
        });

        const err = schema.validate(input, { abortEarly: false }).error;
        expect(err).to.be.an.error('"notNumber" must be a number. "notString" must be a string. "notBoolean" must be a boolean');
        expect(err.details).to.equal([
            {
                message: '"notNumber" must be a number',
                path: ['notNumber'],
                type: 'number.base',
                context: { label: 'notNumber', key: 'notNumber', value: '' }
            },
            {
                message: '"notString" must be a string',
                path: ['notString'],
                type: 'string.base',
                context: { value: true, label: 'notString', key: 'notString' }
            },
            {
                message: '"notBoolean" must be a boolean',
                path: ['notBoolean'],
                type: 'boolean.base',
                context: { label: 'notBoolean', key: 'notBoolean', value: 9 }
            }
        ]);
    });

    it('returns a full path to an error value on an array (items)', () => {

        const schema = Joi.array().items(Joi.array().items({ x: Joi.number() }));
        const input = [
            [{ x: 1 }],
            [{ x: 1 }, { x: 'a' }]
        ];

        const err = schema.validate(input).error;
        expect(err).to.be.an.error('"[1][1].x" must be a number');
        expect(err.details).to.equal([{
            message: '"[1][1].x" must be a number',
            path: [1, 1, 'x'],
            type: 'number.base',
            context: { label: '[1][1].x', key: 'x', value: 'a' }
        }]);
    });

    it('returns a full path to an error value on an array (items forbidden)', () => {

        const schema = Joi.array().items(Joi.array().items(Joi.object({ x: Joi.string() }).forbidden()));
        const input = [
            [{ x: 1 }],
            [{ x: 1 }, { x: 'a' }]
        ];

        const err = schema.validate(input).error;
        expect(err).to.be.an.error('"[1][1]" contains an excluded value');
        expect(err.details).to.equal([{
            message: '"[1][1]" contains an excluded value',
            path: [1, 1],
            type: 'array.excludes',
            context: { pos: 1, value: { x: 'a' }, label: '[1][1]', key: 1 }
        }]);
    });

    it('returns a full path to an error value on an object', () => {

        const schema = Joi.object({
            x: Joi.array().items({ x: Joi.number() })
        });

        const input = {
            x: [{ x: 1 }, { x: 'a' }]
        };

        const err = schema.validate(input).error;
        expect(err).to.be.an.error('"x[1].x" must be a number');
        expect(err.details).to.equal([{
            message: '"x[1].x" must be a number',
            path: ['x', 1, 'x'],
            type: 'number.base',
            context: { label: 'x[1].x', key: 'x', value: 'a' }
        }]);
    });

    it('overrides root key messages', () => {

        const schema = Joi.string().prefs({ messages: { root: 'blah' } });
        const err = schema.validate(4).error;
        expect(err).to.be.an.error('"blah" must be a string');
        expect(err.details).to.equal([{
            message: '"blah" must be a string',
            path: [],
            type: 'string.base',
            context: { value: 4, label: 'blah' }
        }]);
    });

    it('disables wrap.array', () => {

        const schema = Joi.alternatives(Joi.number(), Joi.string()).prefs({ errors: { wrap: { array: false } } });

        Helper.validate(schema, [
            [1, true],
            ['x', true],
            [true, false, '"value" must be one of number, string']
        ]);
    });

    it('overrides wrap.array', () => {

        const schema = Joi.alternatives(Joi.number(), Joi.string()).prefs({ errors: { wrap: { array: '{}' } } });

        Helper.validate(schema, [
            [1, true],
            ['x', true],
            [true, false, '"value" must be one of {number, string}']
        ]);
    });

    it('allows html escaping', () => {

        const schema = Joi.string().prefs({ messages: { root: 'blah' } }).label('bleh');
        const err = schema.validate(4).error;
        expect(err).to.be.an.error('"bleh" must be a string');
        expect(err.details).to.equal([{
            message: '"bleh" must be a string',
            path: [],
            type: 'string.base',
            context: { value: 4, label: 'bleh' }
        }]);
    });

    it('provides context with the error', () => {

        const schema = Joi.object({ length: Joi.number().min(3).required() });
        const err = schema.validate({ length: 1 }).error;
        expect(err.details).to.equal([{
            message: '"length" must be greater than or equal to 3',
            path: ['length'],
            type: 'number.min',
            context: {
                limit: 3,
                key: 'length',
                label: 'length',
                value: 1
            }
        }]);
    });

    it('has a name that is ValidationError', () => {

        const schema = Joi.number();
        const validateErr = schema.validate('a').error;
        expect(validateErr.name).to.be.equal('ValidationError');

        try {
            Joi.assert('a', schema);
            throw new Error('should not reach that');
        }
        catch (assertErr) {
            expect(assertErr.name).to.be.equal('ValidationError');
        }

        try {
            Joi.assert('a', schema, 'foo');
            throw new Error('should not reach that');
        }
        catch (assertErr) {
            expect(assertErr.name).to.be.equal('ValidationError');
        }

        try {
            Joi.assert('a', schema, new Error('foo'));
            throw new Error('should not reach that');
        }
        catch (assertErr) {
            expect(assertErr.name).to.equal('Error');
        }
    });

    it('changes label value', () => {

        const schema = Joi.object({
            x: Joi.object({
                y: Joi.object({
                    z: Joi.valid('z'),
                    a: Joi.array().items(Joi.string())
                })
            })
        });

        expect(schema.validate({ x: { y: { z: 'o' } } }).error).to.be.an.error('"x.y.z" must be [z]');
        expect(schema.validate({ x: { y: { z: 'o' } } }, { errors: { label: false } }).error).to.be.an.error('must be [z]');
        expect(schema.validate({ x: { y: { z: 'o' } } }, { errors: { label: 'key' } }).error).to.be.an.error('"z" must be [z]');
        expect(schema.validate(1, { errors: { label: 'key' } }).error).to.be.an.error('"value" must be of type object');
        expect(schema.validate({ x: { y: { a: [1] } } }, { errors: { label: 'key' } }).error).to.be.an.error('"[0]" must be a string');
    });

    describe('annotate()', () => {

        it('annotates error', () => {

            const object = {
                a: 'm',
                y: {
                    b: {
                        c: 10
                    }
                }
            };

            const schema = Joi.object({
                a: Joi.string().valid('a', 'b', 'c', 'd'),
                y: Joi.object({
                    u: Joi.string().valid('e', 'f', 'g', 'h').required(),
                    b: Joi.string().valid('i', 'j').allow(false),
                    d: Joi.object({
                        x: Joi.string().valid('k', 'l').required(),
                        c: Joi.number()
                    })
                })
            });

            const err = schema.validate(object, { abortEarly: false }).error;
            expect(err).to.be.an.error('"a" must be one of [a, b, c, d]. "y.u" is required. "y.b" must be one of [i, j, false]. "y.b" must be a string');
            expect(err.details).to.equal([
                {
                    message: '"a" must be one of [a, b, c, d]',
                    path: ['a'],
                    type: 'any.only',
                    context: { value: 'm', valids: ['a', 'b', 'c', 'd'], label: 'a', key: 'a' }
                },
                {
                    message: '"y.u" is required',
                    path: ['y', 'u'],
                    type: 'any.required',
                    context: { label: 'y.u', key: 'u' }
                },
                {
                    message: '"y.b" must be one of [i, j, false]',
                    path: ['y', 'b'],
                    type: 'any.only',
                    context: { value: { c: 10 }, label: 'y.b', key: 'b', valids: ['i', 'j', false] }
                },
                {
                    message: '"y.b" must be a string',
                    path: ['y', 'b'],
                    type: 'string.base',
                    context: { value: { c: 10 }, label: 'y.b', key: 'b' }
                }
            ]);

            expect(err.annotate()).to.equal('{\n  "y": {\n    "b" \u001b[31m[3, 4]\u001b[0m: {\n      "c": 10\n    },\n    \u001b[41m"u"\u001b[0m\u001b[31m [2]: -- missing --\u001b[0m\n  },\n  "a" \u001b[31m[1]\u001b[0m: "m"\n}\n\u001b[31m\n[1] "a" must be one of [a, b, c, d]\n[2] "y.u" is required\n[3] "y.b" must be one of [i, j, false]\n[4] "y.b" must be a string\u001b[0m');
        });

        it('annotates error without colors if requested', () => {

            const object = {
                a: 'm'
            };

            const schema = Joi.object({
                a: Joi.string().valid('a', 'b', 'c', 'd')
            });

            const err = schema.validate(object, { abortEarly: false }).error;
            expect(err).to.be.an.error('"a" must be one of [a, b, c, d]');
            expect(err.details).to.equal([{
                message: '"a" must be one of [a, b, c, d]',
                path: ['a'],
                type: 'any.only',
                context: { value: 'm', valids: ['a', 'b', 'c', 'd'], label: 'a', key: 'a' }
            }]);
            expect(err.annotate(true)).to.equal('{\n  "a" [1]: "m"\n}\n\n[1] "a" must be one of [a, b, c, d]');
        });

        it('annotates error within array', () => {

            const object = {
                a: [1, 2, 3, 4, 2, 5]
            };

            const schema = Joi.object({
                a: Joi.array().items(Joi.valid(1, 2))
            });

            const err = schema.validate(object, { abortEarly: false }).error;
            expect(err).to.be.an.error('"a[2]" must be one of [1, 2]. "a[3]" must be one of [1, 2]. "a[5]" must be one of [1, 2]');
            expect(err.details).to.equal([
                {
                    message: '"a[2]" must be one of [1, 2]',
                    path: ['a', 2],
                    type: 'any.only',
                    context: { value: 3, valids: [1, 2], label: 'a[2]', key: 2 }
                },
                {
                    message: '"a[3]" must be one of [1, 2]',
                    path: ['a', 3],
                    type: 'any.only',
                    context: { value: 4, valids: [1, 2], label: 'a[3]', key: 3 }
                },
                {
                    message: '"a[5]" must be one of [1, 2]',
                    path: ['a', 5],
                    type: 'any.only',
                    context: { value: 5, valids: [1, 2], label: 'a[5]', key: 5 }
                }
            ]);
            expect(err.annotate()).to.equal('{\n  "a": [\n    1,\n    2,\n    3, \u001b[31m[1]\u001b[0m\n    4, \u001b[31m[2]\u001b[0m\n    2,\n    5 \u001b[31m[3]\u001b[0m\n  ]\n}\n\u001b[31m\n[1] "a[2]" must be one of [1, 2]\n[2] "a[3]" must be one of [1, 2]\n[3] "a[5]" must be one of [1, 2]\u001b[0m');
        });

        it('annotates error within array multiple times on the same element', () => {

            const object = {
                a: [2, 3, 4]
            };

            const schema = Joi.object({
                a: Joi.array().items(Joi.number().min(4).max(2))
            });

            const err = schema.validate(object, { abortEarly: false }).error;
            expect(err).to.be.an.error('"a[0]" must be greater than or equal to 4. "a[1]" must be greater than or equal to 4. "a[1]" must be less than or equal to 2. "a[2]" must be less than or equal to 2');
            expect(err.details).to.equal([
                {
                    message: '"a[0]" must be greater than or equal to 4',
                    path: ['a', 0],
                    type: 'number.min',
                    context: { limit: 4, value: 2, label: 'a[0]', key: 0 }
                },
                {
                    message: '"a[1]" must be greater than or equal to 4',
                    path: ['a', 1],
                    type: 'number.min',
                    context: { limit: 4, value: 3, label: 'a[1]', key: 1 }
                },
                {
                    message: '"a[1]" must be less than or equal to 2',
                    path: ['a', 1],
                    type: 'number.max',
                    context: { limit: 2, value: 3, label: 'a[1]', key: 1 }
                },
                {
                    message: '"a[2]" must be less than or equal to 2',
                    path: ['a', 2],
                    type: 'number.max',
                    context: { limit: 2, value: 4, label: 'a[2]', key: 2 }
                }
            ]);

            expect(err.annotate()).to.equal('{\n  "a": [\n    2, \u001b[31m[1]\u001b[0m\n    3, \u001b[31m[2, 3]\u001b[0m\n    4 \u001b[31m[4]\u001b[0m\n  ]\n}\n\u001b[31m\n[1] "a[0]" must be greater than or equal to 4\n[2] "a[1]" must be greater than or equal to 4\n[3] "a[1]" must be less than or equal to 2\n[4] "a[2]" must be less than or equal to 2\u001b[0m');
        });

        it('annotates error within array when it is an object', () => {

            const object = {
                a: [{ b: 2 }]
            };

            const schema = Joi.object({
                a: Joi.array().items(Joi.number())
            });

            const err = schema.validate(object, { abortEarly: false }).error;
            expect(err).to.be.an.error('"a[0]" must be a number');
            expect(err.details).to.equal([{
                message: '"a[0]" must be a number',
                path: ['a', 0],
                type: 'number.base',
                context: { label: 'a[0]', key: 0, value: { b: 2 } }
            }]);
            expect(err.annotate()).to.equal('{\n  "a": [\n    { \u001b[31m[1]\u001b[0m\n      "b": 2\n    }\n  ]\n}\n\u001b[31m\n[1] "a[0]" must be a number\u001b[0m');
        });

        it('annotates error within multiple arrays and multiple times on the same element', () => {

            const object = {
                a: [2, 3, 4],
                b: [2, 3, 4]
            };

            const schema = Joi.object({
                a: Joi.array().items(Joi.number().min(4).max(2)),
                b: Joi.array().items(Joi.number().min(4).max(2))
            });

            const err = schema.validate(object, { abortEarly: false }).error;
            expect(err).to.be.an.error('"a[0]" must be greater than or equal to 4. "a[1]" must be greater than or equal to 4. "a[1]" must be less than or equal to 2. "a[2]" must be less than or equal to 2. "b[0]" must be greater than or equal to 4. "b[1]" must be greater than or equal to 4. "b[1]" must be less than or equal to 2. "b[2]" must be less than or equal to 2');
            expect(err.details).to.equal([
                {
                    message: '"a[0]" must be greater than or equal to 4',
                    path: ['a', 0],
                    type: 'number.min',
                    context: { limit: 4, value: 2, label: 'a[0]', key: 0 }
                },
                {
                    message: '"a[1]" must be greater than or equal to 4',
                    path: ['a', 1],
                    type: 'number.min',
                    context: { limit: 4, value: 3, label: 'a[1]', key: 1 }
                },
                {
                    message: '"a[1]" must be less than or equal to 2',
                    path: ['a', 1],
                    type: 'number.max',
                    context: { limit: 2, value: 3, label: 'a[1]', key: 1 }
                },
                {
                    message: '"a[2]" must be less than or equal to 2',
                    path: ['a', 2],
                    type: 'number.max',
                    context: { limit: 2, value: 4, label: 'a[2]', key: 2 }
                },
                {
                    message: '"b[0]" must be greater than or equal to 4',
                    path: ['b', 0],
                    type: 'number.min',
                    context: { limit: 4, value: 2, label: 'b[0]', key: 0 }
                },
                {
                    message: '"b[1]" must be greater than or equal to 4',
                    path: ['b', 1],
                    type: 'number.min',
                    context: { limit: 4, value: 3, label: 'b[1]', key: 1 }
                },
                {
                    message: '"b[1]" must be less than or equal to 2',
                    path: ['b', 1],
                    type: 'number.max',
                    context: { limit: 2, value: 3, label: 'b[1]', key: 1 }
                },
                {
                    message: '"b[2]" must be less than or equal to 2',
                    path: ['b', 2],
                    type: 'number.max',
                    context: { limit: 2, value: 4, label: 'b[2]', key: 2 }
                }
            ]);
            expect(err.annotate()).to.equal('{\n  "a": [\n    2, \u001b[31m[1]\u001b[0m\n    3, \u001b[31m[2, 3]\u001b[0m\n    4 \u001b[31m[4]\u001b[0m\n  ],\n  "b": [\n    2, \u001b[31m[5]\u001b[0m\n    3, \u001b[31m[6, 7]\u001b[0m\n    4 \u001b[31m[8]\u001b[0m\n  ]\n}\n\u001b[31m\n[1] "a[0]" must be greater than or equal to 4\n[2] "a[1]" must be greater than or equal to 4\n[3] "a[1]" must be less than or equal to 2\n[4] "a[2]" must be less than or equal to 2\n[5] "b[0]" must be greater than or equal to 4\n[6] "b[1]" must be greater than or equal to 4\n[7] "b[1]" must be less than or equal to 2\n[8] "b[2]" must be less than or equal to 2\u001b[0m');
        });

        it('displays alternatives fail as a single line', () => {

            const schema = Joi.object({
                x: [
                    Joi.string(),
                    Joi.number(),
                    Joi.date()
                ]
            });

            const err = schema.validate({ x: true }).error;
            expect(err).to.be.an.error('"x" must be one of [string, number, date]');
            expect(err.details).to.equal([
                {
                    message: '"x" must be one of [string, number, date]',
                    path: ['x'],
                    type: 'alternatives.types',
                    context: { types: ['string', 'number', 'date'], label: 'x', key: 'x', value: true }
                }
            ]);

            expect(err.annotate()).to.equal('{\n  "x" \u001b[31m[1]\u001b[0m: true\n}\n\u001b[31m\n[1] "x" must be one of [string, number, date]\u001b[0m');
        });

        it('annotates circular input', () => {

            const schema = Joi.object({
                x: Joi.object({
                    y: Joi.object({
                        z: Joi.number()
                    })
                })
            });

            const input = {};
            input.x = input;

            const err = schema.validate(input).error;
            expect(err).to.be.an.error('"x.x" is not allowed');
            expect(err.details).to.equal([{
                message: '"x.x" is not allowed',
                path: ['x', 'x'],
                type: 'object.unknown',
                context: { child: 'x', label: 'x.x', key: 'x', value: input.x }
            }]);
            expect(err.annotate()).to.equal('{\n  "x" \u001b[31m[1]\u001b[0m: "[Circular ~]"\n}\n\u001b[31m\n[1] "x.x" is not allowed\u001b[0m');
        });

        it('annotates deep circular input', () => {

            const schema = Joi.object({
                x: Joi.object({
                    y: Joi.object({
                        z: Joi.number()
                    })
                })
            });

            const input = { x: { y: {} } };
            input.x.y.z = input.x.y;

            const err = schema.validate(input).error;
            expect(err).to.be.an.error('"x.y.z" must be a number');
            expect(err.details).to.equal([{
                message: '"x.y.z" must be a number',
                path: ['x', 'y', 'z'],
                type: 'number.base',
                context: { label: 'x.y.z', key: 'z', value: input.x.y }
            }]);
            expect(err.annotate()).to.equal('{\n  "x": {\n    "y": {\n      "z" \u001b[31m[1]\u001b[0m: "[Circular ~.x.y]"\n    }\n  }\n}\n\u001b[31m\n[1] "x.y.z" must be a number\u001b[0m');
        });

        it('annotates deep circular input with extra keys', () => {

            const schema = Joi.object({
                x: Joi.object({
                    y: Joi.object({
                        z: Joi.number()
                    })
                })
            });

            const input = { x: { y: { z: 1, foo: {} } } };
            input.x.y.foo = input.x.y;

            const err = schema.validate(input).error;
            expect(err).to.be.an.error('"x.y.foo" is not allowed');
            expect(err.details).to.equal([{
                message: '"x.y.foo" is not allowed',
                path: ['x', 'y', 'foo'],
                type: 'object.unknown',
                context: { child: 'foo', label: 'x.y.foo', key: 'foo', value: input.x.y.foo }
            }]);
            expect(err.annotate()).to.equal('{\n  "x": {\n    "y": {\n      "z": 1,\n      "foo" \u001b[31m[1]\u001b[0m: "[Circular ~.x.y]"\n    }\n  }\n}\n\u001b[31m\n[1] "x.y.foo" is not allowed\u001b[0m');
        });

        it('prints NaN, Infinity and -Infinity correctly in errors', () => {

            const schema = Joi.object({
                x: Joi.object({
                    y: Joi.date().allow(null),
                    z: Joi.date().allow(null),
                    u: Joi.date().allow(null),
                    g: Joi.date().allow(null),
                    h: Joi.date().allow(null),
                    i: Joi.date().allow(null),
                    k: Joi.date().allow(null),
                    p: Joi.date().allow(null),
                    f: Joi.date().allow(null)
                })
            });

            const input = {
                x: {
                    y: NaN,
                    z: Infinity,
                    u: -Infinity,
                    g: Symbol('foo'),
                    h: -Infinity,
                    i: Infinity,
                    k: (a) => a,
                    p: Symbol('bar'),
                    f: function (x) {

                        return [{ y: 2 }];
                    }
                }
            };

            const err = schema.validate(input).error;
            expect(err).to.be.an.error('"x.y" must be a valid date');
            expect(err.details).to.equal([{
                message: '"x.y" must be a valid date',
                path: ['x', 'y'],
                type: 'date.base',
                context: { label: 'x.y', key: 'y', value: NaN }
            }]);
            expect(err.annotate().replace(/\\r/g, '')).to.equal('{\n  "x": {\n    "z": Infinity,\n    "u": -Infinity,\n    "g": Symbol(foo),\n    "h": -Infinity,\n    "i": Infinity,\n    "k": (a) => a,\n    "p": Symbol(bar),\n    "f": function (x) {\\n\\n                        return [{ y: 2 }];\\n                    },\n    "y" \u001b[31m[1]\u001b[0m: NaN\n  }\n}\n\u001b[31m\n[1] "x.y" must be a valid date\u001b[0m');
        });

        it('handles child to uncle relationship inside a child', () => {

            const object = {
                response: {
                    options: {
                        stripUnknown: true
                    }
                }
            };

            const ref = Joi.ref('.options.stripUnknown');
            const schema = Joi.object({
                response: Joi.object({
                    modify: Joi.boolean(),
                    options: Joi.object()
                })
                    .assert(ref, Joi.ref('modify'), 'meet requirement of having peer modify set to true')
            });

            const err = schema.validate(object, { abortEarly: false }).error;
            expect(err).to.be.an.error('"response" is invalid because "options.stripUnknown" failed to meet requirement of having peer modify set to true');
            expect(err.details).to.equal([{
                message: '"response" is invalid because "options.stripUnknown" failed to meet requirement of having peer modify set to true',
                path: ['response'],
                type: 'object.assert',
                context: {
                    subject: ref,
                    message: 'meet requirement of having peer modify set to true',
                    label: 'response',
                    key: 'response',
                    value: object.response
                }
            }]);

            expect(() => err.annotate(true)).to.not.throw();
        });

        it('annotates joi schema error', () => {

            const schema = Joi.object({
                type: 'string'
            })
                .unknown();

            const value = Joi.number().min(1);
            const err = schema.validate(value).error;
            expect(err.message).equal('"type" must be [string]');
            expect(err.annotate()).to.contain('"type" must be [string]');
            Helper.equal(value, Joi.number().min(1));
        });
    });
});<|MERGE_RESOLUTION|>--- conflicted
+++ resolved
@@ -38,12 +38,8 @@
         const err = Joi.valid('foo').validate('bar', { errors: { stack: true } }).error;
         expect(err).to.be.an.error();
         expect(err.isJoi).to.be.true();
-<<<<<<< HEAD
-        expect(err.stack).to.contain('at exports.process');
-=======
         expect(err.stack).to.contain('    at ');
         expect(err.stack).to.contain('exports.process');
->>>>>>> 9f60493b
     });
 
     it('supports custom errors when validating types', () => {
